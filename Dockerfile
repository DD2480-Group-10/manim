FROM ubuntu:18.04
ENV DEBIAN_FRONTEND noninteractive
RUN apt-get update -qqy
RUN apt-get install -qqy --no-install-recommends apt-utils
<<<<<<< HEAD

# Install Python 3.7.
=======
>>>>>>> 38685978
WORKDIR /root
RUN apt-get install --no-install-recommends -qqy build-essential libsqlite3-dev sqlite3 bzip2 \
libbz2-dev zlib1g-dev libssl-dev openssl libgdbm-dev \
libgdbm-compat-dev liblzma-dev libreadline-dev \
libncursesw5-dev libffi-dev uuid-dev wget ffmpeg apt-transport-https texlive-latex-base \
texlive-full texlive-fonts-extra sox git libcairo2-dev libjpeg-dev libgif-dev && rm -rf /var/lib/apt/lists/*
RUN wget -q https://www.python.org/ftp/python/3.7.0/Python-3.7.0.tgz
RUN tar -xf Python-3.7.0.tgz
WORKDIR Python-3.7.0
RUN ./configure > /dev/null && make -s && make -s install
RUN python3 -m pip install --upgrade pip
<<<<<<< HEAD
WORKDIR /root
RUN rm -rf Python-3.7.0*

# Install requirements.
RUN apt-get install -qqy libcairo2-dev libjpeg-dev libgif-dev
COPY requirements.txt requirements.txt
RUN python3 -m pip install -r requirements.txt
RUN rm requirements.txt
RUN apt-get install -qqy ffmpeg

# Setup timezone, necessary for textlive.
ENV TZ=America/Los_Angeles
RUN ln -snf /usr/share/zoneinfo/$TZ /etc/localtime && echo $TZ > /etc/timezone

RUN apt-get install -qqy apt-transport-https
RUN apt-get install -qqy texlive-full
RUN apt-get install -qqy sox
RUN apt-get install -qqy git

=======
COPY requirements.txt requirements.txt
RUN python3 -m pip install -r requirements.txt
RUN rm requirements.txt
WORKDIR /root
RUN rm -rf Python-3.7.0*
ENV TZ=America/Los_Angeles
RUN ln -snf /usr/share/zoneinfo/$TZ /etc/localtime && echo $TZ > /etc/timezone
>>>>>>> 38685978
ENV DEBIAN_FRONTEND teletype
ENTRYPOINT ["/bin/bash"]<|MERGE_RESOLUTION|>--- conflicted
+++ resolved
@@ -1,51 +1,15 @@
-FROM ubuntu:18.04
-ENV DEBIAN_FRONTEND noninteractive
-RUN apt-get update -qqy
-RUN apt-get install -qqy --no-install-recommends apt-utils
-<<<<<<< HEAD
-
-# Install Python 3.7.
-=======
->>>>>>> 38685978
-WORKDIR /root
-RUN apt-get install --no-install-recommends -qqy build-essential libsqlite3-dev sqlite3 bzip2 \
-libbz2-dev zlib1g-dev libssl-dev openssl libgdbm-dev \
-libgdbm-compat-dev liblzma-dev libreadline-dev \
-libncursesw5-dev libffi-dev uuid-dev wget ffmpeg apt-transport-https texlive-latex-base \
-texlive-full texlive-fonts-extra sox git libcairo2-dev libjpeg-dev libgif-dev && rm -rf /var/lib/apt/lists/*
-RUN wget -q https://www.python.org/ftp/python/3.7.0/Python-3.7.0.tgz
-RUN tar -xf Python-3.7.0.tgz
-WORKDIR Python-3.7.0
-RUN ./configure > /dev/null && make -s && make -s install
-RUN python3 -m pip install --upgrade pip
-<<<<<<< HEAD
-WORKDIR /root
-RUN rm -rf Python-3.7.0*
-
-# Install requirements.
-RUN apt-get install -qqy libcairo2-dev libjpeg-dev libgif-dev
+FROM python:3.7
+RUN apt-get update \
+    && apt-get install -qqy --no-install-recommends \
+        apt-utils \
+        ffmpeg \
+        texlive-latex-base \
+        texlive-full \
+        texlive-fonts-extra \
+        sox \
+        libcairo2-dev \
+    && rm -rf /var/lib/apt/lists/*
 COPY requirements.txt requirements.txt
-RUN python3 -m pip install -r requirements.txt
-RUN rm requirements.txt
-RUN apt-get install -qqy ffmpeg
-
-# Setup timezone, necessary for textlive.
-ENV TZ=America/Los_Angeles
-RUN ln -snf /usr/share/zoneinfo/$TZ /etc/localtime && echo $TZ > /etc/timezone
-
-RUN apt-get install -qqy apt-transport-https
-RUN apt-get install -qqy texlive-full
-RUN apt-get install -qqy sox
-RUN apt-get install -qqy git
-
-=======
-COPY requirements.txt requirements.txt
-RUN python3 -m pip install -r requirements.txt
-RUN rm requirements.txt
-WORKDIR /root
-RUN rm -rf Python-3.7.0*
-ENV TZ=America/Los_Angeles
-RUN ln -snf /usr/share/zoneinfo/$TZ /etc/localtime && echo $TZ > /etc/timezone
->>>>>>> 38685978
-ENV DEBIAN_FRONTEND teletype
-ENTRYPOINT ["/bin/bash"]+RUN python3 -m pip install -r requirements.txt && rm requirements.txt
+WORKDIR /opt/manim
+ENTRYPOINT ["python", "-m", "manim"]