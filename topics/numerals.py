
from mobject.vectorized_mobject import VMobject, VGroup, VectorizedPoint
from mobject.tex_mobject import TexMobject
from animation import Animation
from animation.continual_animation import ContinualAnimation
from topics.geometry import BackgroundRectangle
from scene import Scene
from helpers import *

class DecimalNumber(VMobject):
    CONFIG = {
        "num_decimal_points" : 2,
        "digit_to_digit_buff" : 0.05,
        "show_ellipsis" : False,
        "unit" : None, #Aligned to bottom unless it starts with "^"
        "include_background_rectangle" : False,
    }
    def __init__(self, number, **kwargs):
        VMobject.__init__(self, **kwargs)
        self.number = number
        ndp = self.num_decimal_points

        #Build number string
        if isinstance(number, complex):
            num_string = '%.*f%s%.*fi'%(
                ndp, number.real, 
                "-" if number.imag < 0 else "+",
                ndp, abs(number.imag)
            )
        else:
            num_string = '%.*f'%(ndp, number)
            negative_zero_string = "-%.*f"%(ndp, 0.)
            if num_string == negative_zero_string:
                num_string = num_string[1:]
        self.add(*[
            TexMobject(char, **kwargs)
            for char in num_string
        ])

        #Add non-numerical bits
        if self.show_ellipsis:
            self.add(TexMobject("\\dots"))


        if num_string.startswith("-"):
            minus = self.submobjects[0]
            minus.next_to(
                self.submobjects[1], LEFT,
                buff = self.digit_to_digit_buff
            )

        if self.unit != None:
            unit_sign = TexMobject(self.unit)
            unit_sign.next_to(self.submobjects[-1],RIGHT,
                    buff = self.digit_to_digit_buff)

            if self.unit.startswith("^"):
                unit_sign.align_to(self,UP)
            else:
                unit_sign.align_to(self,DOWN)
            self.add(unit_sign)

        self.arrange_submobjects(
            buff = self.digit_to_digit_buff,
            aligned_edge = DOWN
        )

<<<<<<< HEAD

=======
        #Handle alignment of parts that should be aligned
        #to the bottom
        for i, c in enumerate(num_string):
            if c == "-" and len(num_string) > i+1:
                self[i].align_to(self[i+1], alignment_vect = UP)
        if self.unit.startswith("^"):
            self[-1].align_to(self, UP)
        #
        if self.include_background_rectangle:
            self.add_background_rectangle()

    def add_background_rectangle(self):
        #TODO, is this the best way to handle
        #background rectangles?
        self.background_rectangle = BackgroundRectangle(self)
        self.submobjects = [
            self.background_rectangle,
            VGroup(*self.submobjects)
        ]
        return self
>>>>>>> 82c14ee6

class Integer(DecimalNumber):
    CONFIG = {
        "num_decimal_points" : 0,
    }

class ChangingDecimal(Animation):
    CONFIG = {
        "num_decimal_points" : None,
        "show_ellipsis" : None,
        "position_update_func" : None,
        "tracked_mobject" : None,
    }
    def __init__(self, decimal_number_mobject, number_update_func, **kwargs):
        digest_config(self, kwargs, locals())
        self.decimal_number_config = dict(
            decimal_number_mobject.initial_config
        )
        for attr in "num_decimal_points", "show_ellipsis":
            value = getattr(self, attr)
            if value is not None:
                self.decimal_number_config[attr] = value
        if hasattr(self.decimal_number_mobject, "background_rectangle"):
            self.decimal_number_config["include_background_rectangle"] = True
        if self.tracked_mobject:
            dmc = decimal_number_mobject.get_center()
            tmc = self.tracked_mobject.get_center()
            self.diff_from_tracked_mobject = dmc - tmc
        Animation.__init__(self, decimal_number_mobject, **kwargs)

    def update_mobject(self, alpha):
        self.update_number(alpha)
        self.update_position()

    def update_number(self, alpha):
        decimal = self.decimal_number_mobject
        new_number = self.number_update_func(alpha)
        new_decimal = DecimalNumber(
            new_number, **self.decimal_number_config
        )
        new_decimal.match_height(decimal)
        new_decimal.move_to(decimal)
        new_decimal.match_style(decimal)

        decimal.submobjects = new_decimal.submobjects
        decimal.number = new_number

    def update_position(self):
        if self.position_update_func is not None:
            self.position_update_func(self.decimal_number_mobject)
        elif self.tracked_mobject is not None:
            self.decimal_number_mobject.move_to(self.tracked_mobject.get_center() + self.diff_from_tracked_mobject)

class ChangeDecimalToValue(ChangingDecimal):
    def __init__(self, decimal_number_mobject, target_number, **kwargs):
        start_number = decimal_number_mobject.number
        func = lambda alpha : interpolate(start_number, target_number, alpha)
        ChangingDecimal.__init__(self, decimal_number_mobject, func, **kwargs)

class ContinualChangingDecimal(ContinualAnimation):
    def __init__(self, decimal_number_mobject, number_update_func, **kwargs):
        self.anim = ChangingDecimal(decimal_number_mobject, number_update_func, **kwargs)
        ContinualAnimation.__init__(self, decimal_number_mobject, **kwargs)

    def update_mobject(self, dt):
        self.anim.update(self.internal_time)
        


        















<|MERGE_RESOLUTION|>--- conflicted
+++ resolved
@@ -50,31 +50,21 @@
             )
 
         if self.unit != None:
-            unit_sign = TexMobject(self.unit)
-            unit_sign.next_to(self.submobjects[-1],RIGHT,
-                    buff = self.digit_to_digit_buff)
-
-            if self.unit.startswith("^"):
-                unit_sign.align_to(self,UP)
-            else:
-                unit_sign.align_to(self,DOWN)
-            self.add(unit_sign)
+            self.unit_sign = TexMobject(self.unit)
+            self.add(self.unit_sign)
 
         self.arrange_submobjects(
             buff = self.digit_to_digit_buff,
             aligned_edge = DOWN
         )
 
-<<<<<<< HEAD
-
-=======
         #Handle alignment of parts that should be aligned
         #to the bottom
         for i, c in enumerate(num_string):
             if c == "-" and len(num_string) > i+1:
                 self[i].align_to(self[i+1], alignment_vect = UP)
-        if self.unit.startswith("^"):
-            self[-1].align_to(self, UP)
+        if self.unit and self.unit.startswith("^"):
+            self.unit_sign.align_to(self, UP)
         #
         if self.include_background_rectangle:
             self.add_background_rectangle()
@@ -88,7 +78,6 @@
             VGroup(*self.submobjects)
         ]
         return self
->>>>>>> 82c14ee6
 
 class Integer(DecimalNumber):
     CONFIG = {
