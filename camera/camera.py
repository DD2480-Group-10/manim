import numpy as np
import itertools as it
import os

from PIL import Image
from colour import Color
import aggdraw
import copy

from helpers import *
from mobject import Mobject, PMobject, VMobject, \
    ImageMobject, Group

class Camera(object):
    CONFIG = {
        "background_image" : None,
        "pixel_shape" : (DEFAULT_HEIGHT, DEFAULT_WIDTH),
        # Note 1: space_shape will be resized to match pixel_shape
        #
        # Note 2: While pixel_shape indicates the actual full height
        # and width of the pixel array, space_shape indicates only 
        # half the height and half the width of space (extending from
        # -space_height to +space_height vertically and from 
        # -space_widtdh to +space_width horizontally)
        # TODO: Rename these to SPACE_X_RADIUS, SPACE_Y_RADIUS
        "space_shape" : (SPACE_HEIGHT, SPACE_WIDTH),
        "space_center" : ORIGIN,
        "background_color" : BLACK,
        #Points in vectorized mobjects with norm greater
        #than this value will be rescaled.
        "max_allowable_norm" : 2*SPACE_WIDTH,
        "image_mode" : "RGBA",
        "n_rgb_coords" : 4,
        "background_alpha" : 0, #Out of rgb_max_val
        "pixel_array_dtype" : 'uint8',
        "use_z_coordinate_for_display_order" : False,
        # z_buff_func is only used if the flag above is set to True.
        # round z coordinate to nearest hundredth when comparring
        "z_buff_func" : lambda m : np.round(m.get_center()[2], 2),
    }

    def __init__(self, background = None, **kwargs):
        digest_config(self, kwargs, locals())
        self.rgb_max_val = np.iinfo(self.pixel_array_dtype).max
        self.init_background()
        self.resize_space_shape()
        self.reset()

    def __deepcopy__(self, memo):
        # This is to address a strange bug where deepcopying
        # will result in a segfault, which is somehow related
        # to the aggdraw library
        self.canvas = None 
        return copy.copy(self)

    def resize_space_shape(self, fixed_dimension = 0):
        """
        Changes space_shape to match the aspect ratio 
        of pixel_shape, where fixed_dimension determines
        whether space_shape[0] (height) or space_shape[1] (width)
        remains fixed while the other changes accordingly.
        """
        aspect_ratio = float(self.pixel_shape[1])/self.pixel_shape[0]
        space_height, space_width = self.space_shape
        if fixed_dimension == 0:
            space_width = aspect_ratio*space_height
        else:
            space_height = space_width/aspect_ratio
        self.space_shape = (space_height, space_width)

    def init_background(self):
        if self.background_image is not None:
            path = get_full_raster_image_path(self.background_image)
            image = Image.open(path).convert(self.image_mode)
            height, width = self.pixel_shape
            #TODO, how to gracefully handle backgrounds 
            #with different sizes?
            self.background = np.array(image)[:height, :width]
            self.background = self.background.astype(self.pixel_array_dtype)
        else:
            background_rgba = color_to_int_rgba(
                self.background_color, alpha = self.background_alpha
            )
            self.background = np.zeros(
                list(self.pixel_shape)+[self.n_rgb_coords],
                dtype = self.pixel_array_dtype
            )
            self.background[:,:] = background_rgba

    def get_image(self):
        return Image.fromarray(
            self.pixel_array,
            mode = self.image_mode
        )

    def get_pixel_array(self):
        return self.pixel_array

    def convert_pixel_array(self, pixel_array, convert_from_floats = False):
        retval = np.array(pixel_array)
        if convert_from_floats:
            retval = np.apply_along_axis(
                lambda f : (f * self.rgb_max_val).astype(self.pixel_array_dtype),
                2,
                retval)
        return retval

    def set_pixel_array(self, pixel_array, convert_from_floats = False):
        converted_array = self.convert_pixel_array(pixel_array, convert_from_floats)
        if not (hasattr(self, "pixel_array") and self.pixel_array.shape == converted_array.shape): 
            self.pixel_array = converted_array
        else:
            #Set in place
            self.pixel_array[:,:,:] = converted_array[:,:,:]

    def set_background(self, pixel_array, convert_from_floats = False):
        self.background = self.convert_pixel_array(pixel_array, convert_from_floats)

    def make_background_from_func(self, coords_to_colors_func):
        """
        Sets background by using coords_to_colors_func to determine each pixel's color. Each input 
        to coords_to_colors_func is an (x, y) pair in space (in ordinary space coordinates; not 
        pixel coordinates), and each output is expected to be an RGBA array of 4 floats.
        """

        print "Starting set_background_from_func"

        coords = self.get_coords_of_all_pixels()
        new_background = np.apply_along_axis(
            coords_to_colors_func,
            2,
            coords
        )
        return self.convert_pixel_array(new_background, convert_from_floats = True)

    def set_background_from_func(self, coords_to_colors_func):
        self.set_background(self.make_background_from_func(coords_to_colors_func))

    def reset(self):
        self.set_pixel_array(self.background)

    ####

    def extract_mobject_family_members(self, mobjects, only_those_with_points = False):
        if only_those_with_points:
            method = Mobject.family_members_with_points
        else:
            method = Mobject.submobject_family
        return remove_list_redundancies(list(
            it.chain(*[
                method(m)
                for m in mobjects
                if not (isinstance(m, VMobject) and m.is_subpath)
            ])
        ))

    def get_mobjects_to_display(
        self, mobjects, 
        include_submobjects = True,
        excluded_mobjects = None,
        ):
        if include_submobjects:
            mobjects = self.extract_mobject_family_members(
                mobjects, only_those_with_points = True
            )
            if excluded_mobjects:
                all_excluded = self.extract_mobject_family_members(
                    excluded_mobjects
                )
                mobjects = list_difference_update(mobjects, all_excluded)

        if self.use_z_coordinate_for_display_order:
            # Should perhaps think about what happens here when include_submobjects is False,
            # (for now, the onus is then on the caller to ensure this is handled correctly by
            # passing us an appropriately pre-flattened list of mobjects if need be)
            return sorted(
                mobjects,
                lambda a, b: cmp(self.z_buff_func(a), self.z_buff_func(b))
            )
        else:
            return mobjects

    def capture_mobject(self, mobject, **kwargs):
        return self.capture_mobjects([mobject], **kwargs)

    def capture_mobjects(self, mobjects, **kwargs):
        mobjects = self.get_mobjects_to_display(mobjects, **kwargs)

        # Organize this list into batches of the same type, and 
        # apply corresponding function to those batches
        type_func_pairs = [
            (VMobject, self.display_multiple_vectorized_mobjects),
            (PMobject,  self.display_multiple_point_cloud_mobjects),
            (ImageMobject,  self.display_multiple_image_mobjects),
            (Mobject, lambda batch : batch), #Do nothing
        ]
        def get_mobject_type(mobject):
            for mobject_type, func in type_func_pairs:
                if isinstance(mobject, mobject_type):
                    return mobject_type
            raise Exception(
                "Trying to display something which is not of type Mobject"
            )
        batch_type_pairs = batch_by_property(mobjects, get_mobject_type)

        #Display in these batches
        for batch, batch_type in batch_type_pairs:
            #check what the type is, and call the appropriate function
            for mobject_type, func in type_func_pairs:
                if batch_type == mobject_type:
                    func(batch)

    ## Methods associated with svg rendering

    def get_aggdraw_canvas(self):
        if not hasattr(self, "canvas") or not self.canvas:
            self.reset_aggdraw_canvas()
        return self.canvas

    def reset_aggdraw_canvas(self):
        image = Image.fromarray(self.pixel_array, mode = self.image_mode)
        self.canvas = aggdraw.Draw(image)

    def display_multiple_vectorized_mobjects(self, vmobjects):
        if len(vmobjects) == 0:
            return
        batch_file_pairs = batch_by_property(
            vmobjects, 
            lambda vm : vm.get_background_image_file()
        )
        for batch, file_name in batch_file_pairs:
            if file_name:
                self.display_multiple_background_colored_vmobject(batch)
            else:
                self.display_multiple_non_background_colored_vmobjects(batch)

    def display_multiple_non_background_colored_vmobjects(self, vmobjects):
        self.reset_aggdraw_canvas()
        canvas = self.get_aggdraw_canvas()
        for vmobject in vmobjects:
            self.display_vectorized(vmobject, canvas)
        canvas.flush()

    def display_vectorized(self, vmobject, canvas = None):
        if vmobject.is_subpath:
            #Subpath vectorized mobjects are taken care
            #of by their parent
            return
        canvas = canvas or self.get_aggdraw_canvas()
        pen, fill = self.get_pen_and_fill(vmobject)
        pathstring = self.get_pathstring(vmobject)
        symbol = aggdraw.Symbol(pathstring)
        canvas.symbol((0, 0), symbol, pen, fill)

    def get_pen_and_fill(self, vmobject):
        stroke_width = max(vmobject.get_stroke_width(), 0)
        if stroke_width == 0:
            pen = None
        else:
            stroke_rgb = self.get_stroke_rgb(vmobject)
            stroke_hex = rgb_to_hex(stroke_rgb)
            pen = aggdraw.Pen(stroke_hex, stroke_width)

        fill_opacity = int(self.rgb_max_val*vmobject.get_fill_opacity())
        if fill_opacity == 0:
            fill = None
        else:
            fill_rgb = self.get_fill_rgb(vmobject)
            fill_hex = rgb_to_hex(fill_rgb)
            fill = aggdraw.Brush(fill_hex, fill_opacity)

        return (pen, fill)

    def color_to_hex_l(self, color):
        try:
            return color.get_hex_l()
        except:
            return Color(BLACK).get_hex_l()

    def get_stroke_rgb(self, vmobject):
        return vmobject.get_stroke_rgb()

    def get_fill_rgb(self, vmobject):
        return vmobject.get_fill_rgb()

    def get_pathstring(self, vmobject):
        result = ""
        for mob in [vmobject]+vmobject.get_subpath_mobjects():
            points = mob.points
            # points = self.adjust_out_of_range_points(points)            
            if len(points) == 0:
                continue
            aligned_points = self.align_points_to_camera(points)
            coords = self.points_to_pixel_coords(aligned_points)
            coord_strings = coords.flatten().astype(str)
            #Start new path string with M
            coord_strings[0] = "M" + coord_strings[0]
            #The C at the start of every 6th number communicates
            #that the following 6 define a cubic Bezier
            coord_strings[2::6] = map(lambda s : "C" + str(s), coord_strings[2::6])
            #Possibly finish with "Z"
            if vmobject.mark_paths_closed:
                coord_strings[-1] = coord_strings[-1] + " Z"
            result += " ".join(coord_strings)
        return result

    def get_background_colored_vmobject_displayer(self):
        #Quite wordy to type out a bunch
        long_name = "background_colored_vmobject_displayer"
        if not hasattr(self, long_name):
            setattr(self, long_name, BackgroundColoredVMobjectDisplayer(self))
        return getattr(self, long_name)

    def display_multiple_background_colored_vmobject(self, cvmobjects):
        displayer = self.get_background_colored_vmobject_displayer()
        cvmobject_pixel_array = displayer.display(*cvmobjects)
        self.overlay_rgba_array(cvmobject_pixel_array)
        return self

    ## Methods for other rendering

    def display_multiple_point_cloud_mobjects(self, pmobjects):
        for pmobject in pmobjects:
            self.display_point_cloud(
                pmobject.points,
                pmobject.rgbas,
                self.adjusted_thickness(pmobject.stroke_width)
            )

    def display_point_cloud(self, points, rgbas, thickness):
        if len(points) == 0:
            return
        points = self.align_points_to_camera(points)
        pixel_coords = self.points_to_pixel_coords(points)
        pixel_coords = self.thickened_coordinates(
            pixel_coords, thickness
        )
        rgba_len = self.pixel_array.shape[2]

        rgbas = (self.rgb_max_val*rgbas).astype(self.pixel_array_dtype)
        target_len = len(pixel_coords)
        factor = target_len/len(rgbas)
        rgbas = np.array([rgbas]*factor).reshape((target_len, rgba_len))

        on_screen_indices = self.on_screen_pixels(pixel_coords)        
        pixel_coords = pixel_coords[on_screen_indices]        
        rgbas = rgbas[on_screen_indices]

        ph, pw = self.pixel_shape

        flattener = np.array([1, pw], dtype = 'int')
        flattener = flattener.reshape((2, 1))
        indices = np.dot(pixel_coords, flattener)[:,0]
        indices = indices.astype('int')
        
        new_pa = self.pixel_array.reshape((ph*pw, rgba_len))
        new_pa[indices] = rgbas
        self.pixel_array = new_pa.reshape((ph, pw, rgba_len))

    def display_multiple_image_mobjects(self, image_mobjects):
        for image_mobject in image_mobjects:
            self.display_image_mobject(image_mobject)

    def display_image_mobject(self, image_mobject):
        corner_coords = self.points_to_pixel_coords(image_mobject.points)
        ul_coords, ur_coords, dl_coords = corner_coords
        right_vect = ur_coords - ul_coords
        down_vect = dl_coords - ul_coords

        impa = image_mobject.pixel_array

        oh, ow = self.pixel_array.shape[:2] #Outer width and height
        ih, iw = impa.shape[:2] #inner with and height
        rgb_len = self.pixel_array.shape[2]

        image = np.zeros((oh, ow, rgb_len), dtype = self.pixel_array_dtype)

        if right_vect[1] == 0 and down_vect[0] == 0:
            rv0 = right_vect[0]
            dv1 = down_vect[1]
            x_indices = np.arange(rv0, dtype = 'int')*iw/rv0
            y_indices = np.arange(dv1, dtype = 'int')*ih/dv1
            stretched_impa = impa[y_indices][:,x_indices]

            x0, x1 = ul_coords[0], ur_coords[0] 
            y0, y1 = ul_coords[1], dl_coords[1]
            if x0 >= ow or x1 < 0 or y0 >= oh or y1 < 0:
                return
            siy0 = max(-y0, 0) #stretched_impa y0
            siy1 = dv1 - max(y1-oh, 0)
            six0 = max(-x0, 0)
            six1 = rv0 - max(x1-ow, 0)
            x0 = max(x0, 0)
            y0 = max(y0, 0)
            image[y0:y1, x0:x1] = stretched_impa[siy0:siy1, six0:six1]
        else:
            # Alternate (slower) tactic if image is tilted
            # List of all coordinates of pixels, given as (x, y), 
            # which matches the return type of points_to_pixel_coords,
            # even though np.array indexing naturally happens as (y, x)
            all_pixel_coords = np.zeros((oh*ow, 2), dtype = 'int')
            a = np.arange(oh*ow, dtype = 'int')
            all_pixel_coords[:,0] = a%ow
            all_pixel_coords[:,1] = a/ow

            recentered_coords = all_pixel_coords - ul_coords
            coord_norms = np.linalg.norm(recentered_coords, axis = 1)

            with np.errstate(divide = 'ignore'):
                ix_coords, iy_coords = [
                    np.divide(
                        dim*np.dot(recentered_coords, vect),
                        np.dot(vect, vect),
                    )
                    for vect, dim in (right_vect, iw), (down_vect, ih)
                ]
            to_change = reduce(op.and_, [
                ix_coords >= 0, ix_coords < iw,
                iy_coords >= 0, iy_coords < ih,
            ])
            n_to_change = np.sum(to_change)
            inner_flat_coords = iw*iy_coords[to_change] + ix_coords[to_change]
            flat_impa = impa.reshape((iw*ih, rgb_len))
            target_rgbas = flat_impa[inner_flat_coords, :]

            image = image.reshape((ow*oh, rgb_len))
            image[to_change] = target_rgbas
            image = image.reshape((oh, ow, rgb_len))
        self.overlay_rgba_array(image)

    def overlay_rgba_array(self, arr):
        fg = arr
        bg = self.pixel_array
        # rgba_max_val = self.rgb_max_val
        src_rgb, src_a, dst_rgb, dst_a = [
            a.astype(np.float32)/self.rgb_max_val
            for a in fg[...,:3], fg[...,3], bg[...,:3], bg[...,3]
        ]

        out_a = src_a + dst_a*(1.0-src_a)
<<<<<<< HEAD
        out_rgb = fdiv(
            src_rgb*src_a[..., None] + \
            dst_rgb*dst_a[..., None]*(1.0-src_a[..., None]),
            out_a[..., None]
=======

        # When the output alpha is 0 for full transparency, 
        # we have a choice over what RGB value to use in our
        # output representation. We choose 0 here.
        out_rgb = fdiv(
            src_rgb*src_a[..., None] + \
            dst_rgb*dst_a[..., None]*(1.0-src_a[..., None]),
            out_a[..., None],
            zero_over_zero_value = 0
>>>>>>> 0c7c3242
        )

        self.pixel_array[..., :3] = out_rgb*self.rgb_max_val
        self.pixel_array[..., 3] = out_a*self.rgb_max_val

    def align_points_to_camera(self, points):
        ## This is where projection should live
        return points - self.space_center

    def adjust_out_of_range_points(self, points):
        if not np.any(points > self.max_allowable_norm):
            return points
        norms = np.apply_along_axis(np.linalg.norm, 1, points)
        violator_indices = norms > self.max_allowable_norm
        violators = points[violator_indices,:]
        violator_norms = norms[violator_indices]
        reshaped_norms = np.repeat(
            violator_norms.reshape((len(violator_norms), 1)), 
            points.shape[1], 1
        )
        rescaled = self.max_allowable_norm * violators / reshaped_norms
        points[violator_indices] = rescaled
        return points

    def points_to_pixel_coords(self, points):
        result = np.zeros((len(points), 2))
        ph, pw = self.pixel_shape
        sh, sw = self.space_shape
        width_mult  = pw/sw/2
        width_add   = pw/2        
        height_mult = ph/sh/2
        height_add  = ph/2
        #Flip on y-axis as you go
        height_mult *= -1

        result[:,0] = points[:,0]*width_mult + width_add
        result[:,1] = points[:,1]*height_mult + height_add
        return result.astype('int')

    def on_screen_pixels(self, pixel_coords):
        return reduce(op.and_, [
            pixel_coords[:,0] >= 0,
            pixel_coords[:,0] < self.pixel_shape[1],
            pixel_coords[:,1] >= 0,
            pixel_coords[:,1] < self.pixel_shape[0],
        ])

    def adjusted_thickness(self, thickness):
        big_shape = PRODUCTION_QUALITY_CAMERA_CONFIG["pixel_shape"]
        factor = sum(big_shape)/sum(self.pixel_shape)
        return 1 + (thickness-1)/factor

    def get_thickening_nudges(self, thickness):
        _range = range(-thickness/2+1, thickness/2+1)
        return np.array(list(it.product(_range, _range)))

    def thickened_coordinates(self, pixel_coords, thickness):
        nudges = self.get_thickening_nudges(thickness)
        pixel_coords = np.array([
            pixel_coords + nudge
            for nudge in nudges
        ])
        size = pixel_coords.size
        return pixel_coords.reshape((size/2, 2))

    def get_coords_of_all_pixels(self):
        # These are in x, y order, to help me keep things straight
        full_space_dims = np.array(self.space_shape)[::-1] * 2
        full_pixel_dims = np.array(self.pixel_shape)[::-1]

        # These are addressed in the same y, x order as in pixel_array, but the values in them
        # are listed in x, y order
        uncentered_pixel_coords = np.indices(self.pixel_shape)[::-1].transpose(1, 2, 0)
        uncentered_space_coords = fdiv(
            uncentered_pixel_coords * full_space_dims, 
            full_pixel_dims)
        # Could structure above line's computation slightly differently, but figured (without much 
        # thought) multiplying by space_shape first, THEN dividing by pixel_shape, is probably 
        # better than the other order, for avoiding underflow quantization in the division (whereas 
        # overflow is unlikely to be a problem)

        centered_space_coords = (uncentered_space_coords - fdiv(full_space_dims, 2))

        # Have to also flip the y coordinates to account for pixel array being listed in 
        # top-to-bottom order, opposite of screen coordinate convention
        centered_space_coords = centered_space_coords * (1, -1)

        return centered_space_coords

class BackgroundColoredVMobjectDisplayer(object):
    def __init__(self, camera):
        self.camera = camera
        self.file_name_to_pixel_array_map = {}
        self.init_canvas()

    def init_canvas(self):
        self.pixel_array = np.zeros(
            self.camera.pixel_array.shape,
            dtype = self.camera.pixel_array_dtype,
        )
        self.reset_canvas()

    def reset_canvas(self):
        image = Image.fromarray(self.pixel_array, mode = self.camera.image_mode)
        self.canvas = aggdraw.Draw(image)

    def resize_background_array(
        self, background_array, 
        new_width, new_height, 
        mode = "RGBA"
        ):
        image = Image.fromarray(background_array, mode = mode)
        resized_image = image.resize((new_width, new_height))
        return np.array(resized_image)

    def resize_background_array_to_match(self, background_array, pixel_array):
        height, width = pixel_array.shape[:2]
        mode = "RGBA" if pixel_array.shape[2] == 4 else "RGB"
        return self.resize_background_array(background_array, width, height, mode)

    def get_background_array(self, file_name):
        if file_name in self.file_name_to_pixel_array_map:
            return self.file_name_to_pixel_array_map[file_name]
        full_path = get_full_raster_image_path(file_name)
        image = Image.open(full_path)
        array = np.array(image)

        camera = self.camera
        if not np.all(camera.pixel_array.shape == array.shape):
            array = self.resize_background_array_to_match(array, camera.pixel_array)

        self.file_name_to_pixel_array_map[file_name] = array
        return array

    def display(self, *cvmobjects):
        batch_image_file_pairs = batch_by_property(
            cvmobjects, lambda cv : cv.get_background_image_file()
        )
        curr_array = None
        for batch, image_file in batch_image_file_pairs:
            background_array = self.get_background_array(image_file)
            for cvmobject in batch:
                self.camera.display_vectorized(cvmobject, self.canvas)
            self.canvas.flush()
            new_array = np.array(
                (background_array*self.pixel_array.astype('float')/255),
                dtype = self.camera.pixel_array_dtype
            )
            if curr_array is None:
                curr_array = new_array
            else:
                curr_array = np.maximum(curr_array, new_array)
            self.pixel_array[:,:] = 0
            self.reset_canvas()
        return curr_array


class MovingCamera(Camera):
    """
    Stays in line with the height, width and position
    of a given mobject
    """
    CONFIG = {
        "aligned_dimension" : "width" #or height
    }
    def __init__(self, mobject, **kwargs):
        digest_locals(self)
        Camera.__init__(self, **kwargs)

    def capture_mobjects(self, *args, **kwargs):
        self.space_center = self.mobject.get_center()
        self.realign_space_shape()
        Camera.capture_mobjects(self, *args, **kwargs)

    def realign_space_shape(self):
        height, width = self.space_shape
        if self.aligned_dimension == "height":
            self.space_shape = (self.mobject.get_height()/2, width)
        else:
            self.space_shape = (height, self.mobject.get_width()/2)
        self.resize_space_shape(
            0 if self.aligned_dimension == "height" else 1
        )

# TODO: Add an attribute to mobjects under which they can specify that they should just 
# map their centers but remain otherwise undistorted (useful for labels, etc.)
class MappingCamera(Camera):
    CONFIG = {
        "mapping_func" : lambda p : p,
        "min_anchor_points" : 50,
        "allow_object_intrusion" : False
    }

    def points_to_pixel_coords(self, points):
        return Camera.points_to_pixel_coords(self, np.apply_along_axis(self.mapping_func, 1, points))
    
    def capture_mobjects(self, mobjects, **kwargs):
        mobjects = self.get_mobjects_to_display(mobjects, **kwargs)
        if self.allow_object_intrusion:
            mobject_copies = mobjects
        else:
            mobject_copies = [mobject.copy() for mobject in mobjects]
        for mobject in mobject_copies:
            if isinstance(mobject, VMobject) and \
            0 < mobject.get_num_anchor_points() < self.min_anchor_points:
                mobject.insert_n_anchor_points(self.min_anchor_points)
        Camera.capture_mobjects(
            self, mobject_copies, 
            include_submobjects = False,
            excluded_mobjects = None,
        )

# Note: This allows layering of multiple cameras onto the same portion of the pixel array,
# the later cameras overwriting the former
#
# TODO: Add optional separator borders between cameras (or perhaps peel this off into a 
# CameraPlusOverlay class)
class MultiCamera(Camera):
    def __init__(self, *cameras_with_start_positions, **kwargs):
        self.shifted_cameras = [
            DictAsObject(
            {
                "camera" : camera_with_start_positions[0], 
                "start_x" : camera_with_start_positions[1][1],
                "start_y" : camera_with_start_positions[1][0],
                "end_x" : camera_with_start_positions[1][1] + camera_with_start_positions[0].pixel_shape[1],
                "end_y" : camera_with_start_positions[1][0] + camera_with_start_positions[0].pixel_shape[0],
            })
            for camera_with_start_positions in cameras_with_start_positions
        ]
        Camera.__init__(self, **kwargs)

    def capture_mobjects(self, mobjects, **kwargs):
        for shifted_camera in self.shifted_cameras:
            shifted_camera.camera.capture_mobjects(mobjects, **kwargs)
            
            self.pixel_array[
                shifted_camera.start_y:shifted_camera.end_y, 
                shifted_camera.start_x:shifted_camera.end_x] \
            = shifted_camera.camera.pixel_array

    def set_background(self, pixel_array, **kwargs):
        for shifted_camera in self.shifted_cameras:
            shifted_camera.camera.set_background(
                pixel_array[
                    shifted_camera.start_y:shifted_camera.end_y, 
                    shifted_camera.start_x:shifted_camera.end_x],
                **kwargs
            )

    def set_pixel_array(self, pixel_array, **kwargs):
        Camera.set_pixel_array(self, pixel_array, **kwargs)
        for shifted_camera in self.shifted_cameras:
            shifted_camera.camera.set_pixel_array(
                pixel_array[
                    shifted_camera.start_y:shifted_camera.end_y, 
                    shifted_camera.start_x:shifted_camera.end_x],
                **kwargs
            )

    def init_background(self):
        Camera.init_background(self)
        for shifted_camera in self.shifted_cameras:
            shifted_camera.camera.init_background()

# A MultiCamera which, when called with two full-size cameras, initializes itself
# as a splitscreen, also taking care to resize each individual camera within it
class SplitScreenCamera(MultiCamera):
    def __init__(self, left_camera, right_camera, **kwargs):
        digest_config(self, kwargs)
        self.left_camera = left_camera
        self.right_camera = right_camera
        
        half_width = self.pixel_shape[1] / 2
        for camera in [self.left_camera, self.right_camera]:
            camera.pixel_shape = (self.pixel_shape[0], half_width) # TODO: Round up on one if width is odd
            camera.init_background()
            camera.resize_space_shape()
            camera.reset()

        MultiCamera.__init__(self, (left_camera, (0, 0)), (right_camera, (0, half_width)))

<|MERGE_RESOLUTION|>--- conflicted
+++ resolved
@@ -438,12 +438,6 @@
         ]
 
         out_a = src_a + dst_a*(1.0-src_a)
-<<<<<<< HEAD
-        out_rgb = fdiv(
-            src_rgb*src_a[..., None] + \
-            dst_rgb*dst_a[..., None]*(1.0-src_a[..., None]),
-            out_a[..., None]
-=======
 
         # When the output alpha is 0 for full transparency, 
         # we have a choice over what RGB value to use in our
@@ -453,7 +447,6 @@
             dst_rgb*dst_a[..., None]*(1.0-src_a[..., None]),
             out_a[..., None],
             zero_over_zero_value = 0
->>>>>>> 0c7c3242
         )
 
         self.pixel_array[..., :3] = out_rgb*self.rgb_max_val
