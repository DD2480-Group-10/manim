import numpy as np
import os
from .logger import logger

<<<<<<< HEAD
MEDIA_DIR = ""
VIDEO_DIR = ""
VIDEO_OUTPUT_DIR = ""
TEX_DIR = ""
TEXT_DIR = ""

def initialize_directories(config):
    global MEDIA_DIR
    global VIDEO_DIR
    global VIDEO_OUTPUT_DIR
    global TEX_DIR
    global TEXT_DIR

    video_path_specified = config["video_dir"] or config["video_output_dir"]

    if not (video_path_specified and config["tex_dir"]):
        if config["media_dir"]:
            MEDIA_DIR = config["media_dir"]
        else:
            MEDIA_DIR = os.path.join(
                os.path.expanduser('~'),
                "Dropbox (3Blue1Brown)/3Blue1Brown Team Folder"
            )
        if not os.path.isdir(MEDIA_DIR):
            MEDIA_DIR = "./media"
        logger.info(
            f"Media will be written to {MEDIA_DIR + os.sep}. You can change "
            "this behavior with the --media_dir flag."
        )
    else:
        if config["media_dir"]:
            logger.warning(
                "Ignoring --media_dir, since both --tex_dir and a video "
                "directory were both passed"
            )

    TEX_DIR = config["tex_dir"] or os.path.join(MEDIA_DIR, "Tex")
    TEXT_DIR = os.path.join(MEDIA_DIR, "texts")
    if not video_path_specified:
        VIDEO_DIR = os.path.join(MEDIA_DIR, "videos")
        VIDEO_OUTPUT_DIR = os.path.join(MEDIA_DIR, "videos")
    elif config["video_output_dir"]:
        VIDEO_OUTPUT_DIR = config["video_output_dir"]
    else:
        VIDEO_DIR = config["video_dir"]

    for folder in [VIDEO_DIR, VIDEO_OUTPUT_DIR, TEX_DIR, TEXT_DIR]:
        if folder != "" and not os.path.exists(folder):
            os.makedirs(folder)

NOT_SETTING_FONT_MSG='''
You haven't set font.
If you are not using English, this may cause text rendering problem.
You set font like:
=======
NOT_SETTING_FONT_MSG='''
Warning:
You haven't set a font.
If you are not using English, this may cause text rendering problems.
You set fonts like:
>>>>>>> 304ede48
text = Text('your text', font='your font')
or:
class MyText(Text):
    CONFIG = {
        'font': 'My Font'
    }
'''
START_X = 30
START_Y = 20
NORMAL = 'NORMAL'
ITALIC = 'ITALIC'
OBLIQUE = 'OBLIQUE'
BOLD = 'BOLD'

TEX_USE_CTEX = False
TEX_TEXT_TO_REPLACE = "YourTextHere"
TEMPLATE_TEX_FILE = os.path.join(
    os.path.dirname(os.path.realpath(__file__)),
    "tex_template.tex" if not TEX_USE_CTEX else "ctex_template.tex"
)
with open(TEMPLATE_TEX_FILE, "r") as infile:
    TEMPLATE_TEXT_FILE_BODY = infile.read()
    TEMPLATE_TEX_FILE_BODY = TEMPLATE_TEXT_FILE_BODY.replace(
        TEX_TEXT_TO_REPLACE,
        "\\begin{align*}\n" + TEX_TEXT_TO_REPLACE + "\n\\end{align*}",
    )

SCENE_NOT_FOUND_MESSAGE = """
   {} is not in the script
"""
CHOOSE_NUMBER_MESSAGE = """
Choose number corresponding to desired scene/arguments.
(Use comma separated list for multiple entries)
Choice(s): """
INVALID_NUMBER_MESSAGE = "Invalid scene numbers have been specified. Aborting."

NO_SCENE_MESSAGE = """
   There are no scenes inside that module
"""

# There might be other configuration than pixel shape later...
FOURK_CAMERA_CONFIG = {
    "pixel_height": 2160,
    "pixel_width": 3840,
    "frame_rate": 60,
}

PRODUCTION_QUALITY_CAMERA_CONFIG = {
    "pixel_height": 1440,
    "pixel_width": 2560,
    "frame_rate": 60,
}

HIGH_QUALITY_CAMERA_CONFIG = {
    "pixel_height": 1080,
    "pixel_width": 1920,
    "frame_rate": 60,
}

MEDIUM_QUALITY_CAMERA_CONFIG = {
    "pixel_height": 720,
    "pixel_width": 1280,
    "frame_rate": 30,
}

LOW_QUALITY_CAMERA_CONFIG = {
    "pixel_height": 480,
    "pixel_width": 854,
    "frame_rate": 15,
}

DEFAULT_PIXEL_HEIGHT = PRODUCTION_QUALITY_CAMERA_CONFIG["pixel_height"]
DEFAULT_PIXEL_WIDTH = PRODUCTION_QUALITY_CAMERA_CONFIG["pixel_width"]
DEFAULT_FRAME_RATE = 60

DEFAULT_POINT_DENSITY_2D = 25
DEFAULT_POINT_DENSITY_1D = 250

DEFAULT_STROKE_WIDTH = 4

FRAME_HEIGHT = 8.0
FRAME_WIDTH = FRAME_HEIGHT * DEFAULT_PIXEL_WIDTH / DEFAULT_PIXEL_HEIGHT
FRAME_Y_RADIUS = FRAME_HEIGHT / 2
FRAME_X_RADIUS = FRAME_WIDTH / 2

SMALL_BUFF = 0.1
MED_SMALL_BUFF = 0.25
MED_LARGE_BUFF = 0.5
LARGE_BUFF = 1

DEFAULT_MOBJECT_TO_EDGE_BUFFER = MED_LARGE_BUFF
DEFAULT_MOBJECT_TO_MOBJECT_BUFFER = MED_SMALL_BUFF


# All in seconds
DEFAULT_POINTWISE_FUNCTION_RUN_TIME = 3.0
DEFAULT_WAIT_TIME = 1.0


ORIGIN = np.array((0., 0., 0.))
UP = np.array((0., 1., 0.))
DOWN = np.array((0., -1., 0.))
RIGHT = np.array((1., 0., 0.))
LEFT = np.array((-1., 0., 0.))
IN = np.array((0., 0., -1.))
OUT = np.array((0., 0., 1.))
X_AXIS = np.array((1., 0., 0.))
Y_AXIS = np.array((0., 1., 0.))
Z_AXIS = np.array((0., 0., 1.))

# Useful abbreviations for diagonals
UL = UP + LEFT
UR = UP + RIGHT
DL = DOWN + LEFT
DR = DOWN + RIGHT

TOP = FRAME_Y_RADIUS * UP
BOTTOM = FRAME_Y_RADIUS * DOWN
LEFT_SIDE = FRAME_X_RADIUS * LEFT
RIGHT_SIDE = FRAME_X_RADIUS * RIGHT

PI = np.pi
TAU = 2 * PI
DEGREES = TAU / 360

FFMPEG_BIN = "ffmpeg"

# Colors
COLOR_MAP = {
    "DARK_BLUE": "#236B8E",
    "DARK_BROWN": "#8B4513",
    "LIGHT_BROWN": "#CD853F",
    "BLUE_E": "#1C758A",
    "BLUE_D": "#29ABCA",
    "BLUE_C": "#58C4DD",
    "BLUE_B": "#9CDCEB",
    "BLUE_A": "#C7E9F1",
    "TEAL_E": "#49A88F",
    "TEAL_D": "#55C1A7",
    "TEAL_C": "#5CD0B3",
    "TEAL_B": "#76DDC0",
    "TEAL_A": "#ACEAD7",
    "GREEN_E": "#699C52",
    "GREEN_D": "#77B05D",
    "GREEN_C": "#83C167",
    "GREEN_B": "#A6CF8C",
    "GREEN_A": "#C9E2AE",
    "YELLOW_E": "#E8C11C",
    "YELLOW_D": "#F4D345",
    "YELLOW_C": "#FFFF00",
    "YELLOW_B": "#FFEA94",
    "YELLOW_A": "#FFF1B6",
    "GOLD_E": "#C78D46",
    "GOLD_D": "#E1A158",
    "GOLD_C": "#F0AC5F",
    "GOLD_B": "#F9B775",
    "GOLD_A": "#F7C797",
    "RED_E": "#CF5044",
    "RED_D": "#E65A4C",
    "RED_C": "#FC6255",
    "RED_B": "#FF8080",
    "RED_A": "#F7A1A3",
    "MAROON_E": "#94424F",
    "MAROON_D": "#A24D61",
    "MAROON_C": "#C55F73",
    "MAROON_B": "#EC92AB",
    "MAROON_A": "#ECABC1",
    "PURPLE_E": "#644172",
    "PURPLE_D": "#715582",
    "PURPLE_C": "#9A72AC",
    "PURPLE_B": "#B189C6",
    "PURPLE_A": "#CAA3E8",
    "WHITE": "#FFFFFF",
    "BLACK": "#000000",
    "LIGHT_GRAY": "#BBBBBB",
    "LIGHT_GREY": "#BBBBBB",
    "GRAY": "#888888",
    "GREY": "#888888",
    "DARK_GREY": "#444444",
    "DARK_GRAY": "#444444",
    "DARKER_GREY": "#222222",
    "DARKER_GRAY": "#222222",
    "GREY_BROWN": "#736357",
    "PINK": "#D147BD",
    "LIGHT_PINK": "#DC75CD",
    "GREEN_SCREEN": "#00FF00",
    "ORANGE": "#FF862F",
}
PALETTE = list(COLOR_MAP.values())
locals().update(COLOR_MAP)
for name in [s for s in list(COLOR_MAP.keys()) if s.endswith("_C")]:
    locals()[name.replace("_C", "")] = locals()[name]

# Streaming related configuration
LIVE_STREAM_NAME = "LiveStream"
TWITCH_STREAM_KEY = "YOUR_STREAM_KEY"
STREAMING_PROTOCOL = "tcp"
STREAMING_IP = "127.0.0.1"
STREAMING_PORT = "2000"
STREAMING_CLIENT = "ffplay"
STREAMING_URL = f"{STREAMING_PROTOCOL}://{STREAMING_IP}:{STREAMING_PORT}?listen"
STREAMING_CONSOLE_BANNER = """
Manim is now running in streaming mode. Stream animations by passing
them to manim.play(), e.g.
>>> c = Circle()
>>> manim.play(ShowCreation(c))
"""
code_languages_list = {"abap": "abap", "as": "as", "as3": "as3", "ada": "ada", "antlr": "antlr",
                       "antlr_as": "antlr-as",
                       "antlr_csharp": "antlr-csharp", "antlr_cpp": "antlr-cpp", "antlr_java": "antlr-java",
                       "antlr_objc": "antlr-objc", "antlr_perl": "antlr-perl", "antlr_python": "antlr-python",
                       "antlr_ruby": "antlr-ruby", "apacheconf": "apacheconf", "applescript": "applescript",
                       "aspectj": "aspectj",
                       "aspx_cs": "aspx-cs", "aspx_vb": "aspx-vb", "asy": "asy", "ahk": "ahk", "autoit": "autoit",
                       "awk": "awk",
                       "basemake": "basemake", "bash": "bash", "console": "console", "bat": "bat",
                       "bbcode": "bbcode",
                       "befunge": "befunge", "blitzmax": "blitzmax", "boo": "boo", "brainfuck": "brainfuck",
                       "bro": "bro",
                       "bugs": "bugs", "c": "c", "csharp": "csharp", "cpp": "cpp", "c_objdump": "c-objdump",
                       "ca65": "ca65",
                       "cbmbas": "cbmbas", "ceylon": "ceylon", "cfengine3": "cfengine3", "cfs": "cfs",
                       "cheetah": "cheetah",
                       "clojure": "clojure", "cmake": "cmake", "cobol": "cobol", "cobolfree": "cobolfree",
                       "coffee_script": "coffee-script", "cfm": "cfm", "common_lisp": "common-lisp", "coq": "coq",
                       "cpp_objdump": "cpp-objdump", "croc": "croc", "css": "css", "css_django": "css+django",
                       "css_genshitext": "css+genshitext", "css_lasso": "css+lasso", "css_mako": "css+mako",
                       "css_myghty": "css+myghty", "css_php": "css+php", "css_erb": "css+erb",
                       "css_smarty": "css+smarty",
                       "cuda": "cuda", "cython": "cython", "d": "d", "d_objdump": "d-objdump", "dpatch": "dpatch",
                       "dart": "dart",
                       "control": "control", "sourceslist": "sourceslist", "delphi": "delphi", "dg": "dg",
                       "diff": "diff",
                       "django": "django", "dtd": "dtd", "duel": "duel", "dylan": "dylan",
                       "dylan_console": "dylan-console",
                       "dylan_lid": "dylan-lid", "ec": "ec", "ecl": "ecl", "elixir": "elixir", "iex": "iex",
                       "ragel_em": "ragel-em",
                       "erb": "erb", "erlang": "erlang", "erl": "erl", "evoque": "evoque", "factor": "factor",
                       "fancy": "fancy",
                       "fan": "fan", "felix": "felix", "fortran": "fortran", "Clipper": "Clipper",
                       "fsharp": "fsharp", "gas": "gas",
                       "genshi": "genshi", "genshitext": "genshitext", "pot": "pot", "Cucumber": "Cucumber",
                       "glsl": "glsl",
                       "gnuplot": "gnuplot", "go": "go", "gooddata_cl": "gooddata-cl", "gosu": "gosu", "gst": "gst",
                       "groff": "groff",
                       "groovy": "groovy", "haml": "haml", "haskell": "haskell", "hx": "hx", "html": "html",
                       "html_cheetah": "html+cheetah", "html_django": "html+django", "html_evoque": "html+evoque",
                       "html_genshi": "html+genshi", "html_lasso": "html+lasso", "html_mako": "html+mako",
                       "html_myghty": "html+myghty", "html_php": "html+php", "html_smarty": "html+smarty",
                       "html_velocity": "html+velocity", "http": "http", "haxeml": "haxeml", "hybris": "hybris",
                       "idl": "idl",
                       "ini": "ini", "io": "io", "ioke": "ioke", "irc": "irc", "jade": "jade", "jags": "jags",
                       "java": "java",
                       "jsp": "jsp", "js": "js", "js_cheetah": "js+cheetah", "js_django": "js+django",
                       "js_genshitext": "js+genshitext", "js_lasso": "js+lasso", "js_mako": "js+mako",
                       "js_myghty": "js+myghty",
                       "js_php": "js+php", "js_erb": "js+erb", "js_smarty": "js+smarty", "json": "json",
                       "julia": "julia",
                       "jlcon": "jlcon", "kconfig": "kconfig", "koka": "koka", "kotlin": "kotlin", "lasso": "lasso",
                       "lighty": "lighty", "lhs": "lhs", "live_script": "live-script", "llvm": "llvm",
                       "logos": "logos",
                       "logtalk": "logtalk", "lua": "lua", "make": "make", "mako": "mako", "maql": "maql",
                       "mason": "mason",
                       "matlab": "matlab", "matlabsession": "matlabsession", "minid": "minid",
                       "modelica": "modelica",
                       "modula2": "modula2", "trac_wiki": "trac-wiki", "monkey": "monkey", "moocode": "moocode",
                       "moon": "moon",
                       "mscgen": "mscgen", "mupad": "mupad", "mxml": "mxml", "myghty": "myghty", "mysql": "mysql",
                       "nasm": "nasm",
                       "nemerle": "nemerle", "newlisp": "newlisp", "newspeak": "newspeak", "nginx": "nginx",
                       "nimrod": "nimrod",
                       "nsis": "nsis", "numpy": "numpy", "objdump": "objdump", "objective_c": "objective-c",
                       "objective_c_+": "objective-c++", "objective_j": "objective-j", "ocaml": "ocaml",
                       "octave": "octave",
                       "ooc": "ooc", "opa": "opa", "openedge": "openedge", "perl": "perl", "php": "php",
                       "plpgsql": "plpgsql",
                       "psql": "psql", "postgresql": "postgresql", "postscript": "postscript", "pov": "pov",
                       "powershell": "powershell", "prolog": "prolog", "properties": "properties",
                       "protobuf": "protobuf",
                       "puppet": "puppet", "pypylog": "pypylog", "python": "python", "python3": "python3",
                       "py3tb": "py3tb",
                       "pycon": "pycon", "pytb": "pytb", "qml": "qml", "racket": "racket", "ragel": "ragel",
                       "ragel_c": "ragel-c",
                       "ragel_cpp": "ragel-cpp", "ragel_d": "ragel-d", "ragel_java": "ragel-java",
                       "ragel_objc": "ragel-objc",
                       "ragel_ruby": "ragel-ruby", "raw": "raw", "rconsole": "rconsole", "rd": "rd",
                       "rebol": "rebol",
                       "redcode": "redcode", "registry": "registry", "rst": "rst", "rhtml": "rhtml",
                       "RobotFramework": "RobotFramework", "spec": "spec", "rb": "rb", "rbcon": "rbcon",
                       "rust": "rust",
                       "splus": "splus", "sass": "sass", "scala": "scala", "ssp": "ssp", "scaml": "scaml",
                       "scheme": "scheme",
                       "scilab": "scilab", "scss": "scss", "shell_session": "shell-session", "smali": "smali",
                       "smalltalk": "smalltalk", "smarty": "smarty", "snobol": "snobol", "sp": "sp", "sql": "sql",
                       "sqlite3": "sqlite3", "squidconf": "squidconf", "stan": "stan", "sml": "sml",
                       "systemverilog": "systemverilog",
                       "tcl": "tcl", "tcsh": "tcsh", "tea": "tea", "tex": "tex", "text": "text",
                       "treetop": "treetop", "ts": "ts",
                       "urbiscript": "urbiscript", "vala": "vala", "vb.net": "vb.net", "velocity": "velocity",
                       "verilog": "verilog",
                       "vgl": "vgl", "vhdl": "vhdl", "vim": "vim", "xml": "xml", "xml_cheetah": "xml+cheetah",
                       "xml_django": "xml+django", "xml_evoque": "xml+evoque", "xml_lasso": "xml+lasso",
                       "xml_mako": "xml+mako",
                       "xml_myghty": "xml+myghty", "xml_php": "xml+php", "xml_erb": "xml+erb",
                       "xml_smarty": "xml+smarty",
                       "xml_velocity": "xml+velocity", "xquery": "xquery", "xslt": "xslt", "xtend": "xtend",
                       "yaml": "yaml"}

code_styles_list = {0: "autumn", 1: "borland", 2: "bw", 3: "colorful", 4: "default", 5: "emacs",
                    6: "friendly", 7: "fruity", 8: "manni", 9: "monokai", 10: "murphy", 11: "native",
                    12: "pastie", 13: "perldoc", 14: "rrt", 15: "tango", 16: "trac", 17: "vim", 18: "vs"}<|MERGE_RESOLUTION|>--- conflicted
+++ resolved
@@ -1,69 +1,11 @@
 import numpy as np
 import os
 from .logger import logger
-
-<<<<<<< HEAD
-MEDIA_DIR = ""
-VIDEO_DIR = ""
-VIDEO_OUTPUT_DIR = ""
-TEX_DIR = ""
-TEXT_DIR = ""
-
-def initialize_directories(config):
-    global MEDIA_DIR
-    global VIDEO_DIR
-    global VIDEO_OUTPUT_DIR
-    global TEX_DIR
-    global TEXT_DIR
-
-    video_path_specified = config["video_dir"] or config["video_output_dir"]
-
-    if not (video_path_specified and config["tex_dir"]):
-        if config["media_dir"]:
-            MEDIA_DIR = config["media_dir"]
-        else:
-            MEDIA_DIR = os.path.join(
-                os.path.expanduser('~'),
-                "Dropbox (3Blue1Brown)/3Blue1Brown Team Folder"
-            )
-        if not os.path.isdir(MEDIA_DIR):
-            MEDIA_DIR = "./media"
-        logger.info(
-            f"Media will be written to {MEDIA_DIR + os.sep}. You can change "
-            "this behavior with the --media_dir flag."
-        )
-    else:
-        if config["media_dir"]:
-            logger.warning(
-                "Ignoring --media_dir, since both --tex_dir and a video "
-                "directory were both passed"
-            )
-
-    TEX_DIR = config["tex_dir"] or os.path.join(MEDIA_DIR, "Tex")
-    TEXT_DIR = os.path.join(MEDIA_DIR, "texts")
-    if not video_path_specified:
-        VIDEO_DIR = os.path.join(MEDIA_DIR, "videos")
-        VIDEO_OUTPUT_DIR = os.path.join(MEDIA_DIR, "videos")
-    elif config["video_output_dir"]:
-        VIDEO_OUTPUT_DIR = config["video_output_dir"]
-    else:
-        VIDEO_DIR = config["video_dir"]
-
-    for folder in [VIDEO_DIR, VIDEO_OUTPUT_DIR, TEX_DIR, TEXT_DIR]:
-        if folder != "" and not os.path.exists(folder):
-            os.makedirs(folder)
 
 NOT_SETTING_FONT_MSG='''
 You haven't set font.
 If you are not using English, this may cause text rendering problem.
 You set font like:
-=======
-NOT_SETTING_FONT_MSG='''
-Warning:
-You haven't set a font.
-If you are not using English, this may cause text rendering problems.
-You set fonts like:
->>>>>>> 304ede48
 text = Text('your text', font='your font')
 or:
 class MyText(Text):
