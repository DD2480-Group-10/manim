"""Colors and utility functions for conversion between different color models."""

from __future__ import annotations
from warnings import warn

__all__ = [
    "color_to_rgb",
    "color_to_rgba",
    "rgb_to_color",
    "rgba_to_color",
    "rgb_to_hex",
    "hex_to_rgb",
    "invert_color",
    "color_to_int_rgb",
    "color_to_int_rgba",
    "color_gradient",
    "interpolate_color",
    "average_color",
    "random_bright_color",
    "random_color",
    "get_shaded_rgb",
]

import random
<<<<<<< HEAD
from enum import Enum, EnumMeta
=======
>>>>>>> aa2890d7
from typing import Iterable

import numpy as np
from colour import Color

from ..utils.bezier import interpolate
from ..utils.space_ops import normalize

<<<<<<< HEAD
class ColorsMeta(EnumMeta):
    def __getattribute__(self, colorName):
        colors = [
        'white', 
        'gray_a', 
        'gray_b', 
        'gray_c', 
        'gray_d', 
        'gray_e', 
        'black', 
        'lighter_gray', 
        'gray', 
        'darker_gray', 
        'blue_a', 
        'blue_b', 
        'blue_c', 
        'blue_d', 
        'blue_e',
        'pure_blue',
        'blue',
        'dark_blue',
        'teal_a',
        'teal_b',
        'teal_c',
        'teal_d',
        'teal_e',
        'teal',
        'green_a',
        'green_b',
        'green_c',
        'green_d',
        'green_e',
        'pure_green',
        'green',
        'yellow_a',
        'yellow_b',
        'yellow_c',
        'yellow_d',
        'yellow_e',
        'yellow',
        'gold_a',
        'gold_b',
        'gold_c',
        'gold_d',
        'gold_e',
        'gold',
        'red_a',
        'red_b',
        'red_c',
        'red_d',
        'red_e',
        'pure_red',
        'red',
        'maroon_a',
        'maroon_b',
        'maroon_c',
        'maroon_d',
        'maroon_e',
        'maroon',
        'purple_a',
        'purple_b',
        'purple_c',
        'purple_d',
        'purple_e',
        'purple',
        'pink',
        'light_pink',
        'orange',
        'light_brown',
        'dark_brown',
        'gray_brown'
        ]
        if colorName in colors:
            warn(
                "Color enums is deprecated in favor of the constants. "
                "The constants can be accessed by importing manim.utils.color",
                DeprecationWarning,
                stacklevel=2
            )
        return EnumMeta.__getattribute__(self, colorName)

class Colors(Enum, metaclass=ColorsMeta):
    """A list of pre-defined colors.

    Examples
    --------

    .. manim:: ColorsOverview
        :save_last_frame:
        :hide_source:

        from manim.utils.color import Colors
        class ColorsOverview(Scene):
            def construct(self):
                def color_group(color):
                    group = VGroup(
                        *[
                            Line(ORIGIN, RIGHT * 1.5, stroke_width=35, color=Colors[name].value)
                            for name in subnames(color)
                        ]
                    ).arrange_submobjects(buff=0.4, direction=DOWN)

                    name = Text(color).scale(0.6).next_to(group, UP, buff=0.3)
                    if any(decender in color for decender in "gjpqy"):
                        name.shift(DOWN * 0.08)
                    group.add(name)
                    return group

                def subnames(name):
                    return [name + "_" + char for char in "abcde"]

                color_groups = VGroup(
                    *[
                        color_group(color)
                        for color in [
                            "blue",
                            "teal",
                            "green",
                            "yellow",
                            "gold",
                            "red",
                            "maroon",
                            "purple",
                        ]
                    ]
                ).arrange_submobjects(buff=0.2, aligned_edge=DOWN)

                for line, char in zip(color_groups[0], "abcde"):
                    color_groups.add(Text(char).scale(0.6).next_to(line, LEFT, buff=0.2))

                def named_lines_group(length, colors, names, text_colors, align_to_block):
                    lines = VGroup(
                        *[
                            Line(
                                ORIGIN,
                                RIGHT * length,
                                stroke_width=55,
                                color=Colors[color].value,
                            )
                            for color in colors
                        ]
                    ).arrange_submobjects(buff=0.6, direction=DOWN)

                    for line, name, color in zip(lines, names, text_colors):
                        line.add(Text(name, color=color).scale(0.6).move_to(line))
                    lines.next_to(color_groups, DOWN, buff=0.5).align_to(
                        color_groups[align_to_block], LEFT
                    )
                    return lines

                other_colors = (
                    "pink",
                    "light_pink",
                    "orange",
                    "light_brown",
                    "dark_brown",
                    "gray_brown",
                )

                other_lines = named_lines_group(
                    3.2,
                    other_colors,
                    other_colors,
                    [BLACK] * 4 + [WHITE] * 2,
                    0,
                )

                gray_lines = named_lines_group(
                    6.6,
                    ["white"] + subnames("gray") + ["black"],
                    [
                        "white",
                        "lighter_gray / gray_a",
                        "light_gray / gray_b",
                        "gray / gray_c",
                        "dark_gray / gray_d",
                        "darker_gray / gray_e",
                        "black",
                    ],
                    [BLACK] * 3 + [WHITE] * 4,
                    2,
                )

                pure_colors = (
                    "pure_red",
                    "pure_green",
                    "pure_blue",
                )

                pure_lines = named_lines_group(
                    3.2,
                    pure_colors,
                    pure_colors,
                    [BLACK, BLACK, WHITE],
                    6,
                )

                self.add(color_groups, other_lines, gray_lines, pure_lines)

                VGroup(*self.mobjects).move_to(ORIGIN)


    The preferred way of using these colors is by importing their constants from manim:

    .. code-block:: pycon

        >>> from manim import RED, GREEN, BLUE
        >>> RED
        '#FC6255'

    Note this way uses the name of the colors in UPPERCASE.

    Alternatively, you can also import this Enum directly and use its members
    directly, through the use of :code:`color.value`.  Note this way uses the
    name of the colors in lowercase.

    .. code-block:: pycon

        >>> from manim.utils.color import Colors
        >>> Colors.red.value
        '#FC6255'

    .. note::

        The colors of type "C" have an alias equal to the colorname without a letter,
        e.g. GREEN = GREEN_C

    """

    white: str = "#FFFFFF"
    gray_a: str = "#DDDDDD"
    gray_b: str = "#BBBBBB"
    gray_c: str = "#888888"
    gray_d: str = "#444444"
    gray_e: str = "#222222"
    black: str = "#000000"
    lighter_gray: str = gray_a
    light_gray: str = gray_b
    gray: str = gray_c
    dark_gray: str = gray_d
    darker_gray: str = gray_e

    blue_a: str = "#C7E9F1"
    blue_b: str = "#9CDCEB"
    blue_c: str = "#58C4DD"
    blue_d: str = "#29ABCA"
    blue_e: str = "#236B8E"
    pure_blue: str = "#0000FF"
    blue: str = blue_c
    dark_blue: str = blue_e

    teal_a: str = "#ACEAD7"
    teal_b: str = "#76DDC0"
    teal_c: str = "#5CD0B3"
    teal_d: str = "#55C1A7"
    teal_e: str = "#49A88F"
    teal: str = teal_c

    green_a: str = "#C9E2AE"
    green_b: str = "#A6CF8C"
    green_c: str = "#83C167"
    green_d: str = "#77B05D"
    green_e: str = "#699C52"
    pure_green: str = "#00FF00"
    green: str = green_c

    yellow_a: str = "#FFF1B6"
    yellow_b: str = "#FFEA94"
    yellow_c: str = "#FFFF00"
    yellow_d: str = "#F4D345"
    yellow_e: str = "#E8C11C"
    yellow: str = yellow_c

    gold_a: str = "#F7C797"
    gold_b: str = "#F9B775"
    gold_c: str = "#F0AC5F"
    gold_d: str = "#E1A158"
    gold_e: str = "#C78D46"
    gold: str = gold_c

    red_a: str = "#F7A1A3"
    red_b: str = "#FF8080"
    red_c: str = "#FC6255"
    red_d: str = "#E65A4C"
    red_e: str = "#CF5044"
    pure_red: str = "#FF0000"
    red: str = red_c

    maroon_a: str = "#ECABC1"
    maroon_b: str = "#EC92AB"
    maroon_c: str = "#C55F73"
    maroon_d: str = "#A24D61"
    maroon_e: str = "#94424F"
    maroon: str = maroon_c

    purple_a: str = "#CAA3E8"
    purple_b: str = "#B189C6"
    purple_c: str = "#9A72AC"
    purple_d: str = "#715582"
    purple_e: str = "#644172"
    purple: str = purple_c

    pink: str = "#D147BD"
    light_pink: str = "#DC75CD"

    orange: str = "#FF862F"
    light_brown: str = "#CD853F"
    dark_brown: str = "#8B4513"
    gray_brown: str = "#736357"


def print_constant_definitions():
    """
    A simple function used to generate the constant values below. To run it
    paste this function and the Colors class into a file and run them.
    """
    constants_names: list[str] = []
    for name in Colors.__members__.keys():
        name_upper = name.upper()

        constants_names.append(name_upper)
        print(f"{name_upper} = Colors.{name}")

        if "GRAY" in name_upper:
            name_upper = name_upper.replace("GRAY", "GREY")

            constants_names.append(name_upper)
            print(f"{name_upper} = Colors.{name}")

    constants_names_repr = '[\n    "' + '",\n    "'.join(constants_names) + '",\n]'

    print(f"\n__all__ += {constants_names_repr}")


WHITE: str = "#FFFFFF"
GRAY_A: str = "#DDDDDD"
GREY_A: str = "#DDDDDD"
GRAY_B: str = "#BBBBBB"
GREY_B: str = "#BBBBBB"
GRAY_C: str = "#888888"
GREY_C: str = "#888888"
GRAY_D: str = "#444444"
GREY_D: str = "#444444"
GRAY_E: str = "#222222"
GREY_E: str = "#222222"
BLACK: str = "#000000"
LIGHTER_GRAY: str = "#DDDDDD"
LIGHTER_GREY: str = "#DDDDDD"
LIGHT_GRAY: str = "#BBBBBB"
LIGHT_GREY: str = "#BBBBBB"
GRAY: str = "#888888"
GREY: str = "#888888"
DARK_GRAY: str = "#444444"
DARK_GREY: str = "#444444"
DARKER_GRAY: str = "#222222"
DARKER_GREY: str = "#222222"
BLUE_A: str = "#C7E9F1"
BLUE_B: str = "#9CDCEB"
BLUE_C: str = "#58C4DD"
BLUE_D: str = "#29ABCA"
BLUE_E: str = "#236B8E"
PURE_BLUE: str = "#0000FF"
BLUE: str = "#58C4DD"
DARK_BLUE: str = "#236B8E"
TEAL_A: str = "#ACEAD7"
TEAL_B: str = "#76DDC0"
TEAL_C: str = "#5CD0B3"
TEAL_D: str = "#55C1A7"
TEAL_E: str = "#49A88F"
TEAL: str = "#5CD0B3"
GREEN_A: str = "#C9E2AE"
GREEN_B: str = "#A6CF8C"
GREEN_C: str = "#83C167"
GREEN_D: str = "#77B05D"
GREEN_E: str = "#699C52"
PURE_GREEN: str = "#00FF00"
GREEN: str = "#83C167"
YELLOW_A: str = "#FFF1B6"
YELLOW_B: str = "#FFEA94"
YELLOW_C: str = "#FFFF00"
YELLOW_D: str = "#F4D345"
YELLOW_E: str = "#E8C11C"
YELLOW: str = "#FFFF00"
GOLD_A: str = "#F7C797"
GOLD_B: str = "#F9B775"
GOLD_C: str = "#F0AC5F"
GOLD_D: str = "#E1A158"
GOLD_E: str = "#C78D46"
GOLD: str = "#F0AC5F"
RED_A: str = "#F7A1A3"
RED_B: str = "#FF8080"
RED_C: str = "#FC6255"
RED_D: str = "#E65A4C"
RED_E: str = "#CF5044"
PURE_RED: str = "#FF0000"
RED: str = "#FC6255"
MAROON_A: str = "#ECABC1"
MAROON_B: str = "#EC92AB"
MAROON_C: str = "#C55F73"
MAROON_D: str = "#A24D61"
MAROON_E: str = "#94424F"
MAROON: str = "#C55F73"
PURPLE_A: str = "#CAA3E8"
PURPLE_B: str = "#B189C6"
PURPLE_C: str = "#9A72AC"
PURPLE_D: str = "#715582"
PURPLE_E: str = "#644172"
PURPLE: str = "#9A72AC"
PINK: str = "#D147BD"
LIGHT_PINK: str = "#DC75CD"
ORANGE: str = "#FF862F"
LIGHT_BROWN: str = "#CD853F"
DARK_BROWN: str = "#8B4513"
GRAY_BROWN: str = "#736357"
GREY_BROWN: str = "#736357"
=======
WHITE: Color = Color("#FFFFFF")
GRAY_A: Color = Color("#DDDDDD")
GREY_A: Color = Color("#DDDDDD")
GRAY_B: Color = Color("#BBBBBB")
GREY_B: Color = Color("#BBBBBB")
GRAY_C: Color = Color("#888888")
GREY_C: Color = Color("#888888")
GRAY_D: Color = Color("#444444")
GREY_D: Color = Color("#444444")
GRAY_E: Color = Color("#222222")
GREY_E: Color = Color("#222222")
BLACK: Color = Color("#000000")
LIGHTER_GRAY: Color = Color("#DDDDDD")
LIGHTER_GREY: Color = Color("#DDDDDD")
LIGHT_GRAY: Color = Color("#BBBBBB")
LIGHT_GREY: Color = Color("#BBBBBB")
GRAY: Color = Color("#888888")
GREY: Color = Color("#888888")
DARK_GRAY: Color = Color("#444444")
DARK_GREY: Color = Color("#444444")
DARKER_GRAY: Color = Color("#222222")
DARKER_GREY: Color = Color("#222222")
BLUE_A: Color = Color("#C7E9F1")
BLUE_B: Color = Color("#9CDCEB")
BLUE_C: Color = Color("#58C4DD")
BLUE_D: Color = Color("#29ABCA")
BLUE_E: Color = Color("#236B8E")
PURE_BLUE: Color = Color("#0000FF")
BLUE: Color = Color("#58C4DD")
DARK_BLUE: Color = Color("#236B8E")
TEAL_A: Color = Color("#ACEAD7")
TEAL_B: Color = Color("#76DDC0")
TEAL_C: Color = Color("#5CD0B3")
TEAL_D: Color = Color("#55C1A7")
TEAL_E: Color = Color("#49A88F")
TEAL: Color = Color("#5CD0B3")
GREEN_A: Color = Color("#C9E2AE")
GREEN_B: Color = Color("#A6CF8C")
GREEN_C: Color = Color("#83C167")
GREEN_D: Color = Color("#77B05D")
GREEN_E: Color = Color("#699C52")
PURE_GREEN: Color = Color("#00FF00")
GREEN: Color = Color("#83C167")
YELLOW_A: Color = Color("#FFF1B6")
YELLOW_B: Color = Color("#FFEA94")
YELLOW_C: Color = Color("#FFFF00")
YELLOW_D: Color = Color("#F4D345")
YELLOW_E: Color = Color("#E8C11C")
YELLOW: Color = Color("#FFFF00")
GOLD_A: Color = Color("#F7C797")
GOLD_B: Color = Color("#F9B775")
GOLD_C: Color = Color("#F0AC5F")
GOLD_D: Color = Color("#E1A158")
GOLD_E: Color = Color("#C78D46")
GOLD: Color = Color("#F0AC5F")
RED_A: Color = Color("#F7A1A3")
RED_B: Color = Color("#FF8080")
RED_C: Color = Color("#FC6255")
RED_D: Color = Color("#E65A4C")
RED_E: Color = Color("#CF5044")
PURE_RED: Color = Color("#FF0000")
RED: Color = Color("#FC6255")
MAROON_A: Color = Color("#ECABC1")
MAROON_B: Color = Color("#EC92AB")
MAROON_C: Color = Color("#C55F73")
MAROON_D: Color = Color("#A24D61")
MAROON_E: Color = Color("#94424F")
MAROON: Color = Color("#C55F73")
PURPLE_A: Color = Color("#CAA3E8")
PURPLE_B: Color = Color("#B189C6")
PURPLE_C: Color = Color("#9A72AC")
PURPLE_D: Color = Color("#715582")
PURPLE_E: Color = Color("#644172")
PURPLE: Color = Color("#9A72AC")
PINK: Color = Color("#D147BD")
LIGHT_PINK: Color = Color("#DC75CD")
ORANGE: Color = Color("#FF862F")
LIGHT_BROWN: Color = Color("#CD853F")
DARK_BROWN: Color = Color("#8B4513")
GRAY_BROWN: Color = Color("#736357")
GREY_BROWN: Color = Color("#736357")

ALL_COLORS = {
    "WHITE": WHITE,
    "GRAY_A": GRAY_A,
    "GREY_A": GREY_B,
    "GRAY_B": GRAY_B,
    "GREY_B": GREY_B,
    "GRAY_C": GRAY_C,
    "GREY_C": GREY_C,
    "GRAY_D": GRAY_D,
    "GREY_D": GREY_D,
    "GRAY_E": GRAY_E,
    "GREY_E": GREY_E,
    "BLACK": BLACK,
    "LIGHTER_GRAY": LIGHTER_GRAY,
    "LIGHTER_GREY": LIGHTER_GREY,
    "LIGHT_GRAY": LIGHT_GRAY,
    "LIGHT_GREY": LIGHT_GREY,
    "GRAY": GRAY,
    "GREY": GREY,
    "DARK_GRAY": DARK_GRAY,
    "DARK_GREY": DARK_GREY,
    "DARKER_GRAY": DARKER_GRAY,
    "DARKER_GREY": DARKER_GREY,
    "BLUE_A": BLUE_A,
    "BLUE_B": BLUE_B,
    "BLUE_C": BLUE_C,
    "BLUE_D": BLUE_D,
    "BLUE_E": BLUE_E,
    "PURE_BLUE": PURE_BLUE,
    "BLUE": BLUE,
    "DARK_BLUE": DARK_BLUE,
    "TEAL_A": TEAL_A,
    "TEAL_B": TEAL_B,
    "TEAL_C": TEAL_C,
    "TEAL_D": TEAL_D,
    "TEAL_E": TEAL_E,
    "TEAL": TEAL,
    "GREEN_A": GREEN_A,
    "GREEN_B": GREEN_B,
    "GREEN_C": GREEN_C,
    "GREEN_D": GREEN_D,
    "GREEN_E": GREEN_E,
    "PURE_GREEN": PURE_GREEN,
    "GREEN": GREEN,
    "YELLOW_A": YELLOW_A,
    "YELLOW_B": YELLOW_B,
    "YELLOW_C": YELLOW_C,
    "YELLOW_D": YELLOW_D,
    "YELLOW_E": YELLOW_E,
    "YELLOW": YELLOW,
    "GOLD_A": GOLD_A,
    "GOLD_B": GOLD_B,
    "GOLD_C": GOLD_C,
    "GOLD_D": GOLD_D,
    "GOLD_E": GOLD_E,
    "GOLD": GOLD,
    "RED_A": RED_A,
    "RED_B": RED_B,
    "RED_C": RED_C,
    "RED_D": RED_D,
    "RED_E": RED_E,
    "PURE_RED": PURE_RED,
    "RED": RED,
    "MAROON_A": MAROON_A,
    "MAROON_B": MAROON_B,
    "MAROON_C": MAROON_C,
    "MAROON_D": MAROON_D,
    "MAROON_E": MAROON_E,
    "MAROON": MAROON,
    "PURPLE_A": PURPLE_A,
    "PURPLE_B": PURPLE_B,
    "PURPLE_C": PURPLE_C,
    "PURPLE_D": PURPLE_D,
    "PURPLE_E": PURPLE_E,
    "PURPLE": PURPLE,
    "PINK": PINK,
    "LIGHT_PINK": LIGHT_PINK,
    "ORANGE": ORANGE,
    "LIGHT_BROWN": LIGHT_BROWN,
    "DARK_BROWN": DARK_BROWN,
    "GRAY_BROWN": GRAY_BROWN,
    "GREY_BROWN": GREY_BROWN,
}
>>>>>>> aa2890d7

__all__ += [
    "WHITE",
    "GRAY_A",
    "GREY_A",
    "GRAY_B",
    "GREY_B",
    "GRAY_C",
    "GREY_C",
    "GRAY_D",
    "GREY_D",
    "GRAY_E",
    "GREY_E",
    "BLACK",
    "LIGHTER_GRAY",
    "LIGHTER_GREY",
    "LIGHT_GRAY",
    "LIGHT_GREY",
    "GRAY",
    "GREY",
    "DARK_GRAY",
    "DARK_GREY",
    "DARKER_GRAY",
    "DARKER_GREY",
    "BLUE_A",
    "BLUE_B",
    "BLUE_C",
    "BLUE_D",
    "BLUE_E",
    "PURE_BLUE",
    "BLUE",
    "DARK_BLUE",
    "TEAL_A",
    "TEAL_B",
    "TEAL_C",
    "TEAL_D",
    "TEAL_E",
    "TEAL",
    "GREEN_A",
    "GREEN_B",
    "GREEN_C",
    "GREEN_D",
    "GREEN_E",
    "PURE_GREEN",
    "GREEN",
    "YELLOW_A",
    "YELLOW_B",
    "YELLOW_C",
    "YELLOW_D",
    "YELLOW_E",
    "YELLOW",
    "GOLD_A",
    "GOLD_B",
    "GOLD_C",
    "GOLD_D",
    "GOLD_E",
    "GOLD",
    "RED_A",
    "RED_B",
    "RED_C",
    "RED_D",
    "RED_E",
    "PURE_RED",
    "RED",
    "MAROON_A",
    "MAROON_B",
    "MAROON_C",
    "MAROON_D",
    "MAROON_E",
    "MAROON",
    "PURPLE_A",
    "PURPLE_B",
    "PURPLE_C",
    "PURPLE_D",
    "PURPLE_E",
    "PURPLE",
    "PINK",
    "LIGHT_PINK",
    "ORANGE",
    "LIGHT_BROWN",
    "DARK_BROWN",
    "GRAY_BROWN",
    "GREY_BROWN",
    "ALL_COLORS",
]


def color_to_rgb(color: Color | str) -> np.ndarray:
    if isinstance(color, str):
        return hex_to_rgb(color)
    elif isinstance(color, Color):
        return np.array(color.get_rgb())
    else:
        raise ValueError("Invalid color type: " + str(color))


def color_to_rgba(color: Color | str, alpha: float = 1) -> np.ndarray:
    return np.array([*color_to_rgb(color), alpha])


def rgb_to_color(rgb: Iterable[float]) -> Color:
    return Color(rgb=rgb)


def rgba_to_color(rgba: Iterable[float]) -> Color:
    return rgb_to_color(rgba[:3])


def rgb_to_hex(rgb: Iterable[float]) -> str:
    return "#" + "".join("%02x" % round(255 * x) for x in rgb)


def hex_to_rgb(hex_code: str) -> np.ndarray:
    hex_part = hex_code[1:]
    if len(hex_part) == 3:
        hex_part = "".join([2 * c for c in hex_part])
    return np.array([int(hex_part[i : i + 2], 16) / 255 for i in range(0, 6, 2)])


def invert_color(color: Color) -> Color:
    return rgb_to_color(1.0 - color_to_rgb(color))


def color_to_int_rgb(color: Color) -> np.ndarray:
    return (255 * color_to_rgb(color)).astype("uint8")


def color_to_int_rgba(color: Color, opacity: float = 1.0) -> np.ndarray:
    alpha_multiplier = np.vectorize(lambda x: int(x * opacity))

    return alpha_multiplier(np.append(color_to_int_rgb(color), 255))


def color_gradient(
    reference_colors: Color | Iterable[Color],
    length_of_output: int,
) -> list[Color]:
    if length_of_output == 0:
        return reference_colors[0]
    if isinstance(reference_colors, Color):
        return list(reference_colors.range_to(reference_colors, length_of_output))
    rgbs = list(map(color_to_rgb, reference_colors))
    alphas = np.linspace(0, (len(rgbs) - 1), length_of_output)
    floors = alphas.astype("int")
    alphas_mod1 = alphas % 1
    # End edge case
    alphas_mod1[-1] = 1
    floors[-1] = len(rgbs) - 2
    return [
        rgb_to_color(interpolate(rgbs[i], rgbs[i + 1], alpha))
        for i, alpha in zip(floors, alphas_mod1)
    ]


def interpolate_color(color1: Color, color2: Color, alpha: float) -> Color:
    rgb = interpolate(color_to_rgb(color1), color_to_rgb(color2), alpha)
    return rgb_to_color(rgb)


def average_color(*colors: Color) -> Color:
    rgbs = np.array(list(map(color_to_rgb, colors)))
    mean_rgb = np.apply_along_axis(np.mean, 0, rgbs)
    return rgb_to_color(mean_rgb)


def random_bright_color() -> Color:
    color = random_color()
    curr_rgb = color_to_rgb(color)
    new_rgb = interpolate(curr_rgb, np.ones(len(curr_rgb)), 0.5)
    return Color(rgb=new_rgb)


def random_color() -> Color:
    return random.choice(list(ALL_COLORS.values()))


def get_shaded_rgb(
    rgb: np.ndarray,
    point: np.ndarray,
    unit_normal_vect: np.ndarray,
    light_source: np.ndarray,
) -> np.ndarray:
    to_sun = normalize(light_source - point)
    factor = 0.5 * np.dot(unit_normal_vect, to_sun) ** 3
    if factor < 0:
        factor *= 0.5
    result = rgb + factor
    return result<|MERGE_RESOLUTION|>--- conflicted
+++ resolved
@@ -22,10 +22,7 @@
 ]
 
 import random
-<<<<<<< HEAD
 from enum import Enum, EnumMeta
-=======
->>>>>>> aa2890d7
 from typing import Iterable
 
 import numpy as np
@@ -34,7 +31,6 @@
 from ..utils.bezier import interpolate
 from ..utils.space_ops import normalize
 
-<<<<<<< HEAD
 class ColorsMeta(EnumMeta):
     def __getattribute__(self, colorName):
         colors = [
@@ -368,89 +364,6 @@
 
     print(f"\n__all__ += {constants_names_repr}")
 
-
-WHITE: str = "#FFFFFF"
-GRAY_A: str = "#DDDDDD"
-GREY_A: str = "#DDDDDD"
-GRAY_B: str = "#BBBBBB"
-GREY_B: str = "#BBBBBB"
-GRAY_C: str = "#888888"
-GREY_C: str = "#888888"
-GRAY_D: str = "#444444"
-GREY_D: str = "#444444"
-GRAY_E: str = "#222222"
-GREY_E: str = "#222222"
-BLACK: str = "#000000"
-LIGHTER_GRAY: str = "#DDDDDD"
-LIGHTER_GREY: str = "#DDDDDD"
-LIGHT_GRAY: str = "#BBBBBB"
-LIGHT_GREY: str = "#BBBBBB"
-GRAY: str = "#888888"
-GREY: str = "#888888"
-DARK_GRAY: str = "#444444"
-DARK_GREY: str = "#444444"
-DARKER_GRAY: str = "#222222"
-DARKER_GREY: str = "#222222"
-BLUE_A: str = "#C7E9F1"
-BLUE_B: str = "#9CDCEB"
-BLUE_C: str = "#58C4DD"
-BLUE_D: str = "#29ABCA"
-BLUE_E: str = "#236B8E"
-PURE_BLUE: str = "#0000FF"
-BLUE: str = "#58C4DD"
-DARK_BLUE: str = "#236B8E"
-TEAL_A: str = "#ACEAD7"
-TEAL_B: str = "#76DDC0"
-TEAL_C: str = "#5CD0B3"
-TEAL_D: str = "#55C1A7"
-TEAL_E: str = "#49A88F"
-TEAL: str = "#5CD0B3"
-GREEN_A: str = "#C9E2AE"
-GREEN_B: str = "#A6CF8C"
-GREEN_C: str = "#83C167"
-GREEN_D: str = "#77B05D"
-GREEN_E: str = "#699C52"
-PURE_GREEN: str = "#00FF00"
-GREEN: str = "#83C167"
-YELLOW_A: str = "#FFF1B6"
-YELLOW_B: str = "#FFEA94"
-YELLOW_C: str = "#FFFF00"
-YELLOW_D: str = "#F4D345"
-YELLOW_E: str = "#E8C11C"
-YELLOW: str = "#FFFF00"
-GOLD_A: str = "#F7C797"
-GOLD_B: str = "#F9B775"
-GOLD_C: str = "#F0AC5F"
-GOLD_D: str = "#E1A158"
-GOLD_E: str = "#C78D46"
-GOLD: str = "#F0AC5F"
-RED_A: str = "#F7A1A3"
-RED_B: str = "#FF8080"
-RED_C: str = "#FC6255"
-RED_D: str = "#E65A4C"
-RED_E: str = "#CF5044"
-PURE_RED: str = "#FF0000"
-RED: str = "#FC6255"
-MAROON_A: str = "#ECABC1"
-MAROON_B: str = "#EC92AB"
-MAROON_C: str = "#C55F73"
-MAROON_D: str = "#A24D61"
-MAROON_E: str = "#94424F"
-MAROON: str = "#C55F73"
-PURPLE_A: str = "#CAA3E8"
-PURPLE_B: str = "#B189C6"
-PURPLE_C: str = "#9A72AC"
-PURPLE_D: str = "#715582"
-PURPLE_E: str = "#644172"
-PURPLE: str = "#9A72AC"
-PINK: str = "#D147BD"
-LIGHT_PINK: str = "#DC75CD"
-ORANGE: str = "#FF862F"
-LIGHT_BROWN: str = "#CD853F"
-DARK_BROWN: str = "#8B4513"
-GRAY_BROWN: str = "#736357"
-GREY_BROWN: str = "#736357"
-=======
 WHITE: Color = Color("#FFFFFF")
 GRAY_A: Color = Color("#DDDDDD")
 GREY_A: Color = Color("#DDDDDD")
@@ -616,7 +529,6 @@
     "GRAY_BROWN": GRAY_BROWN,
     "GREY_BROWN": GREY_BROWN,
 }
->>>>>>> aa2890d7
 
 __all__ += [
     "WHITE",
