--- conflicted
+++ resolved
@@ -1,6 +1,7 @@
 """Colors and utility functions for conversion between different color models."""
 
 from __future__ import annotations
+
 from warnings import warn
 
 __all__ = [
@@ -22,11 +23,8 @@
 ]
 
 import random
-<<<<<<< HEAD
+import warnings
 from enum import Enum, EnumMeta
-=======
-import warnings
->>>>>>> 288951b0
 from typing import Iterable
 
 import numpy as np
@@ -34,87 +32,89 @@
 
 from ..utils.bezier import interpolate
 from ..utils.space_ops import normalize
+
 
 class ColorsMeta(EnumMeta):
     def __getattribute__(self, colorName):
         colors = [
-        'white', 
-        'gray_a', 
-        'gray_b', 
-        'gray_c', 
-        'gray_d', 
-        'gray_e', 
-        'black', 
-        'lighter_gray', 
-        'gray', 
-        'darker_gray', 
-        'blue_a', 
-        'blue_b', 
-        'blue_c', 
-        'blue_d', 
-        'blue_e',
-        'pure_blue',
-        'blue',
-        'dark_blue',
-        'teal_a',
-        'teal_b',
-        'teal_c',
-        'teal_d',
-        'teal_e',
-        'teal',
-        'green_a',
-        'green_b',
-        'green_c',
-        'green_d',
-        'green_e',
-        'pure_green',
-        'green',
-        'yellow_a',
-        'yellow_b',
-        'yellow_c',
-        'yellow_d',
-        'yellow_e',
-        'yellow',
-        'gold_a',
-        'gold_b',
-        'gold_c',
-        'gold_d',
-        'gold_e',
-        'gold',
-        'red_a',
-        'red_b',
-        'red_c',
-        'red_d',
-        'red_e',
-        'pure_red',
-        'red',
-        'maroon_a',
-        'maroon_b',
-        'maroon_c',
-        'maroon_d',
-        'maroon_e',
-        'maroon',
-        'purple_a',
-        'purple_b',
-        'purple_c',
-        'purple_d',
-        'purple_e',
-        'purple',
-        'pink',
-        'light_pink',
-        'orange',
-        'light_brown',
-        'dark_brown',
-        'gray_brown'
+            "white",
+            "gray_a",
+            "gray_b",
+            "gray_c",
+            "gray_d",
+            "gray_e",
+            "black",
+            "lighter_gray",
+            "gray",
+            "darker_gray",
+            "blue_a",
+            "blue_b",
+            "blue_c",
+            "blue_d",
+            "blue_e",
+            "pure_blue",
+            "blue",
+            "dark_blue",
+            "teal_a",
+            "teal_b",
+            "teal_c",
+            "teal_d",
+            "teal_e",
+            "teal",
+            "green_a",
+            "green_b",
+            "green_c",
+            "green_d",
+            "green_e",
+            "pure_green",
+            "green",
+            "yellow_a",
+            "yellow_b",
+            "yellow_c",
+            "yellow_d",
+            "yellow_e",
+            "yellow",
+            "gold_a",
+            "gold_b",
+            "gold_c",
+            "gold_d",
+            "gold_e",
+            "gold",
+            "red_a",
+            "red_b",
+            "red_c",
+            "red_d",
+            "red_e",
+            "pure_red",
+            "red",
+            "maroon_a",
+            "maroon_b",
+            "maroon_c",
+            "maroon_d",
+            "maroon_e",
+            "maroon",
+            "purple_a",
+            "purple_b",
+            "purple_c",
+            "purple_d",
+            "purple_e",
+            "purple",
+            "pink",
+            "light_pink",
+            "orange",
+            "light_brown",
+            "dark_brown",
+            "gray_brown",
         ]
         if colorName in colors:
-            warn(
+            warnings.warn(
                 "Color enums is deprecated in favor of the constants. "
                 "The constants can be accessed by importing manim.utils.color",
                 DeprecationWarning,
-                stacklevel=2
+                stacklevel=2,
             )
         return EnumMeta.__getattribute__(self, colorName)
+
 
 class Colors(Enum, metaclass=ColorsMeta):
     """A list of pre-defined colors.
@@ -367,6 +367,7 @@
     constants_names_repr = '[\n    "' + '",\n    "'.join(constants_names) + '",\n]'
 
     print(f"\n__all__ += {constants_names_repr}")
+
 
 WHITE: Color = Color("#FFFFFF")
 GRAY_A: Color = Color("#DDDDDD")
@@ -620,7 +621,6 @@
 ]
 
 
-
 def color_to_rgb(color: Color | str) -> np.ndarray:
     warnings.warn(
         "This method is not guaranteed to stay around. "
@@ -729,7 +729,6 @@
     return random.choice(list(ALL_COLORS.values()))
 
 
-
 def get_shaded_rgb(
     rgb: np.ndarray,
     point: np.ndarray,
